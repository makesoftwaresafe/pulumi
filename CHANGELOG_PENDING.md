--- conflicted
+++ resolved
@@ -1,13 +1,9 @@
 ### Improvements
 
-<<<<<<< HEAD
 - [codegen/go] Handle long and complicated traversals in a nicer way.
   [#9726](https://github.com/pulumi/pulumi/pull/9726)
 
 ### Bug Fixes
-=======
-### Bug Fixes
 
 - [sdk/nodejs] Fix a crash due to dependency cycles from component resources.
-  [#9683](https://github.com/pulumi/pulumi/pull/9683)
->>>>>>> ecf65dab
+  [#9683](https://github.com/pulumi/pulumi/pull/9683)