--- conflicted
+++ resolved
@@ -9,12 +9,9 @@
 
 ### Bug Fixes
 
-<<<<<<< HEAD
 - [cli] - Respect provider aliases
   [#7166](https://github.com/pulumi/pulumi/pull/7166)
-=======
 - [sdk/nodejs] Fix a bug in closure serialization. 
   [#6999](https://github.com/pulumi/pulumi/pull/6999)
 - Normalize cloud URL during login
-  [#7544](https://github.com/pulumi/pulumi/pull/7544)
->>>>>>> 0bcca388
+  [#7544](https://github.com/pulumi/pulumi/pull/7544)