--- conflicted
+++ resolved
@@ -8,19 +8,5 @@
 
 ### Bug Fixes
 
-<<<<<<< HEAD
-- [codegen/typescript] - Respect default values in Pulumi object types.
-  [#8400](https://github.com/pulumi/pulumi/pull/8400)
-
-- [codegen] - Forbid nonsensical combinations of schema property flags.
-  [#8373](https://github.com/pulumi/pulumi/pull/8373)
-
-- [sdk/python] - Correctly handle version checking python virtual environments.
-  [#8465](https://github.com/pulumi/pulumi/pull/8465)
-
-- [cli] - Catch expected errors in stacks with filestate backends.
-  [#8455](https://github.com/pulumi/pulumi/pull/8455)
-=======
 - [codegen/go] - Respect default values in Pulumi object types.
-  [#8411](https://github.com/pulumi/pulumi/pull/8400)
->>>>>>> 4d4ff9f1
+  [#8411](https://github.com/pulumi/pulumi/pull/8400)